--- conflicted
+++ resolved
@@ -16,10 +16,7 @@
     CodeSearch,
     CodeSearchResult
 )
-<<<<<<< HEAD
-=======
-
->>>>>>> 39eb5aa7
+
 from .register_contents import RegisterContents, RegisterContentsType
 from .dataflow import get_register_contents_at_instruction_fast
 
@@ -28,11 +25,7 @@
     from strongarm.macho import ObjcClass, ObjcSelector
     __slots__ = ['objc_class', 'objc_sel', 'imp_addr']
 
-<<<<<<< HEAD
-    def __init__(self, objc_class: 'ObjcClass', objc_sel: 'ObjcSelector', imp: Optional[int]) -> None:
-=======
-    def __init__(self, objc_class: 'ObjcClass', objc_sel: 'ObjcSelector', imp: VirtualMemoryPointer) -> None:
->>>>>>> 39eb5aa7
+    def __init__(self, objc_class: 'ObjcClass', objc_sel: 'ObjcSelector', imp: Optional[VirtualMemoryPointer]) -> None:
         self.objc_class = objc_class
         self.objc_sel = objc_sel
         self.imp_addr = imp
@@ -318,14 +311,11 @@
 
         Returns:
               Data stored in x1 at execution of msgsend_instr
-<<<<<<< HEAD
 
         Raises:
             ValueError: - get_selref_ptr() called on non-branch instruction
                         - wrong type passed to get_selref_ptr()
                         - instruction index not found for address
-=======
->>>>>>> 39eb5aa7
         """
         if msgsend_instr.raw_instr.mnemonic not in ObjcUnconditionalBranchInstruction.UNCONDITIONAL_BRANCH_MNEMONICS:
             raise ValueError('get_selref_ptr() called on non-branch instruction')
@@ -360,15 +350,8 @@
         # retrieve whatever data is in x1 at this msgSend call
         contents = self.get_register_contents_at_instruction('x1', msgsend_instr)
         if contents.type != RegisterContentsType.IMMEDIATE:
-<<<<<<< HEAD
-            raise RuntimeError(f'couldn\'t determine selref ptr, origates in function arg (type {contents.type.name})')
-        return contents.value
-=======
-            raise RuntimeError('couldn\'t determine selref ptr, origates in function arg (type {})'.format(
-                contents.type.name
-            ))
+            raise RuntimeError(f'could not determine selref ptr, origates in function arg (type {contents.type.name})')
         return VirtualMemoryPointer(contents.value)
->>>>>>> 39eb5aa7
 
     @functools.lru_cache(maxsize=100)
     def get_register_contents_at_instruction(self, register: str, instruction: ObjcInstruction) -> RegisterContents:
