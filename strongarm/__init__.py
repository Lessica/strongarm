"""Mach-O/ARM64 analyzer"""

<<<<<<< HEAD
__version__ = "10.5.3"
=======
from .debug_util import DebugUtil

__version__ = "10.5.4"
>>>>>>> b2e45e21
__author__ = "Data Theorem"
__url__ = "https://github.com/datatheorem/strongarm"<|MERGE_RESOLUTION|>--- conflicted
+++ resolved
@@ -1,11 +1,5 @@
 """Mach-O/ARM64 analyzer"""
 
-<<<<<<< HEAD
-__version__ = "10.5.3"
-=======
-from .debug_util import DebugUtil
-
 __version__ = "10.5.4"
->>>>>>> b2e45e21
 __author__ = "Data Theorem"
 __url__ = "https://github.com/datatheorem/strongarm"