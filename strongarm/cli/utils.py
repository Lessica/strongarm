--- conflicted
+++ resolved
@@ -9,38 +9,23 @@
     ARM64_OP_MEM
 )
 
-from strongarm.objc import ObjcMethodInfo
 from strongarm.macho import (
     CPU_TYPE,
-    MachoParser,
-<<<<<<< HEAD
     MachoAnalyzer,
     MachoBinary,
+    MachoParser,
+    ObjcClass,
     ObjcCategory,
-    ObjcClass,
-    ObjcSelector
+    ObjcSelector,
+    VirtualMemoryPointer,
 )
 from strongarm.objc import (
     RegisterContentsType,
     ObjcFunctionAnalyzer,
+    ObjcInstruction,
     ObjcBranchInstruction,
     ObjcBasicBlock,
-    ObjcInstruction
-=======
-    MachoBinary,
-    MachoAnalyzer,
-    ObjcClass,
-    ObjcSelector,
-    ObjcCategory,
-    VirtualMemoryPointer
-)
-from strongarm.objc import (
-    ObjcBasicBlock,
-    ObjcInstruction,
-    RegisterContentsType,
-    ObjcFunctionAnalyzer,
-    ObjcBranchInstruction,
->>>>>>> 39eb5aa7
+    ObjcMethodInfo,
 )
 
 
@@ -234,18 +219,10 @@
     return annotation
 
 
-<<<<<<< HEAD
 def disassemble_function(binary: MachoBinary,
-                         function_addr: int,
+                         function_addr: VirtualMemoryPointer,
                          prefix: List[str] = None,
                          sel_args: List[str] = []) -> str:
-=======
-def disassemble_function(
-        binary: MachoBinary,
-        function_addr: VirtualMemoryPointer,
-        prefix: List[str] = None,
-        sel_args=None) -> str:
->>>>>>> 39eb5aa7
     if not prefix:
         prefix = []
     disassembled_text = prefix
