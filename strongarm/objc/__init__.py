--- conflicted
+++ resolved
@@ -2,23 +2,11 @@
 
 from .objc_query import (
     CodeSearch,
-<<<<<<< HEAD
     CodeSearchResult,
     CodeSearchObjcCall,
     CodeSearchRegisterContents,
     CodeSearchInstructionMnemonic,
     CodeSearchFunctionCallWithArguments,
-=======
-    CodeSearchTerm,
-    CodeSearchTermCallDestination,
-    CodeSearchTermInstructionIndex,
-    CodeSearchTermInstructionMnemonic,
-    CodeSearchTermInstructionOperand,
-    CodeSearchTermRegisterContents,
-    CodeSearchTermFunctionCallWithArguments,
-    CodeSearchTermObjcCall,
-    CodeSearchResult,
->>>>>>> 200250eb
     CodeSearchResultFunctionCallWithArguments,
 )
 
