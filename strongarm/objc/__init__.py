--- conflicted
+++ resolved
@@ -3,16 +3,15 @@
 from .objc_query import (
     CodeSearch,
     CodeSearchTerm,
-<<<<<<< HEAD
     CodeSearchTermCallDestination,
     CodeSearchTermInstructionIndex,
     CodeSearchTermInstructionMnemonic,
     CodeSearchTermInstructionOperand,
     CodeSearchTermRegisterContents,
     CodeSearchTermFunctionCallWithArguments,
+    CodeSearchTermObjcCall,
     CodeSearchResult,
     CodeSearchResultFunctionCallWithArguments,
-    CodeSearchTermObjcCall
 )
 
 from .objc_analyzer import (
@@ -32,33 +31,5 @@
 from .objc_basic_block import (
     ObjcBasicBlock
 )
-=======
-    CodeSearchResult,
-    CodeSearchTermObjcCall,
-    CodeSearchTermCallDestination,
-    CodeSearchTermRegisterContents,
-    CodeSearchTermInstructionIndex,
-    CodeSearchTermInstructionOperand,
-    CodeSearchTermInstructionMnemonic,
-    CodeSearchTermFunctionCallWithArguments,
-    CodeSearchResultFunctionCallWithArguments,
-)
-
-from .objc_analyzer import (
-    ObjcMethodInfo,
-    RegisterContents,
-    ObjcFunctionAnalyzer,
-    RegisterContentsType,
-)
-
-from .objc_instruction import (
-    ObjcInstruction,
-    ObjcBranchInstruction,
-    ObjcConditionalBranchInstruction,
-    ObjcUnconditionalBranchInstruction,
-)
-
-from .objc_basic_block import ObjcBasicBlock
->>>>>>> 39eb5aa7
 
 from .dataflow import get_register_contents_at_instruction_fast