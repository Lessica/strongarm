--- conflicted
+++ resolved
@@ -67,13 +67,6 @@
 
         # cache to save work on calls to get_bytes()
         self._cached_binary_contents = {}
-
-        self.load_dylib_commands = None
-
-        # cache to save work on calls to get_bytes()
-        self._cached_binary_contents = {}
-        # cache to save work on calls to get_full_string_from_start_address()
-        self._binary_string_cache = {}
 
         # kickoff for parsing this slice
         if not self.parse():
@@ -222,19 +215,15 @@
         # type: (int) -> Optional[Text]
         """Given an address in the virtual address space, return the name of the section which contains it.
         """
-<<<<<<< HEAD
         return self.section_for_address(virt_addr).name.decode('UTF8')
 
     def section_for_address(self, virt_addr):
         # type: (int) -> Optional[MachoSection]
         import six
-=======
->>>>>>> c98e7c10
         # invalid address?
         if virt_addr < self.get_virtual_base():
             return None
 
-<<<<<<< HEAD
         # if the address given is past the last declared section, translate based on the last section
         # so, we need to keep track of the last seen section
         max_section = six.next(six.itervalues(self.sections))
@@ -250,20 +239,6 @@
         # we looked through all sections and didn't find one explicitly containing this address
         # guess by using the highest-addressed section we've seen
         return max_section
-=======
-        for section_name in self.sections:
-            section = self.sections[section_name]
-            if section.address <= virt_addr < section.end_address:
-                return section_name
-        return None
-
-    def section_for_address(self, virt_addr):
-        # type: (int) -> Optional[MachoSection]
-        section_name = self.section_name_for_address(virt_addr)
-        if not section_name:
-            return None
-        return self.sections[section_name]
->>>>>>> c98e7c10
 
     def _parse_sections(self, segment, segment_offset):
         # type: (MachoSegmentCommand64, int) -> None
@@ -400,10 +375,7 @@
         return indirect_symtab
 
     def file_offset_for_virtual_address(self, virtual_address):
-<<<<<<< HEAD
         # type: (int) -> int
-=======
->>>>>>> c98e7c10
         # if this address is within the initial Mach-O load commands, it must be handled seperately
         # this unslid virtual address is just a 'best guess' of the physical file address, and it'll be the correct
         # address if the virtual address was within the initial load commands
@@ -423,11 +395,7 @@
         return binary_address
 
     def get_content_from_virtual_address(self, virtual_address, size):
-<<<<<<< HEAD
         # type: (int, int) -> bytearray
-=======
-        # type: (int, int) -> str
->>>>>>> c98e7c10
         binary_address = self.file_offset_for_virtual_address(virtual_address)
         return self.get_bytes(binary_address, size)
 
@@ -435,12 +403,6 @@
         # type: (int) -> Text
         """Return a string containing the bytes from start_address up to the next NULL character
         """
-<<<<<<< HEAD
-=======
-        #if start_address in self._binary_string_cache:
-        #    return self._binary_string_cache[start_address]
-
->>>>>>> c98e7c10
         max_len = 16
         symbol_name_characters = []
         found_null_terminator = False
@@ -451,25 +413,11 @@
             else:
                 name_bytes = self.get_bytes(start_address, max_len)
             # search for null terminator in this content
-<<<<<<< HEAD
             for ch in name_bytes:
                 if ch == 0x00:
                     found_null_terminator = True
                     break
                 symbol_name_characters.append(ch)
-=======
-            #for ch in name_bytes:
-            #    if ch == '\x00':
-            #        found_null_terminator = True
-            #        break
-            #    symbol_name_characters.append(ch)
-            null_idx = [idx for idx, ch in enumerate(name_bytes) if ch == '\x00']
-            last = len(name_bytes)
-            if null_idx:
-                last = null_idx[0]
-                found_null_terminator = True
-            symbol_name_characters.append(name_bytes[:last])
->>>>>>> c98e7c10
 
             # do we need to keep searching for the end of the symbol name?
             if not found_null_terminator:
@@ -479,16 +427,8 @@
                 max_len *= 2
             else:
                 # read full string!
-<<<<<<< HEAD
 
                 symbol_name = bytearray(symbol_name_characters).decode('UTF-8')
-=======
-                symbol_name = ''.join(symbol_name_characters)
-
-                # place into cache
-                #self._binary_string_cache[start_address] = symbol_name
-
->>>>>>> c98e7c10
                 return symbol_name
 
     def read_embedded_string(self, address):
@@ -504,4 +444,4 @@
             cfstring_ent = CFStringStruct.from_buffer(bytearray(cfstring_bytes))
             # patch address to read string from to be the string literal address of this CFString
             address = cfstring_ent.literal
-        return self.get_full_string_from_start_address(address)+        return self.get_full_string_from_start_address(address)
