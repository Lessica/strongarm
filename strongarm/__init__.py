# -*- coding: utf-8 -*-
from .debug_util import DebugUtil

<<<<<<< HEAD
__version__ = '1.1.7'
=======
__version__ = '1.1.10'
>>>>>>> 84b3afa1
<|MERGE_RESOLUTION|>--- conflicted
+++ resolved
@@ -1,8 +1,4 @@
 # -*- coding: utf-8 -*-
 from .debug_util import DebugUtil
 
-<<<<<<< HEAD
-__version__ = '1.1.7'
-=======
-__version__ = '1.1.10'
->>>>>>> 84b3afa1
+__version__ = '1.1.10'