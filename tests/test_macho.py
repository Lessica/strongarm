import pytest
import pathlib
from tempfile import TemporaryDirectory

from strongarm.macho.macho_definitions import *
from strongarm.macho import MachoParser, NoEmptySpaceForLoadCommandError, MachoBinary
from strongarm.macho import BinaryEncryptedError


class TestMachoBinary:
    THIN_PATH = pathlib.Path(__file__).parent / "bin" / "StrongarmTarget"
    FAT_PATH = pathlib.Path(__file__).parent / "bin" / "GammaRayTestBad"
    ENCRYPTED_PATH = pathlib.Path(__file__).parent / "bin" / "RxTest"
    # Found within this app: https://pythia.sourcetheorem.com/mobile_app_scans/5196911454191616
    MULTIPLE_CONST_SECTIONS = pathlib.Path(__file__).parent / "bin" / "BroadSoftDialpadFramework"
    # Test binary from Eric for the secure enclave check
    CLASSLIST_DATA_CONST = pathlib.Path(__file__).parent / "bin" / "CKTest2"

    def setup_method(self):
        self.parser = MachoParser(pathlib.Path(TestMachoBinary.THIN_PATH))
        # ensure only one slice is returned with a thin Mach-O
        slices = self.parser.slices
        assert len(slices) == 1
        self.binary = self.parser.slices[0]
        assert self.binary is not None

    def test_translate_virtual_address(self):
        # ensure virtual addresses are correctly translated to file offsets
        virt = 0x100006DB8
        correct_bytes = b"application:openURL:sourceApplication:annotation:\x00"
        found_bytes = self.binary.get_content_from_virtual_address(virtual_address=virt, size=len(correct_bytes))
        assert found_bytes == correct_bytes

        # test an address before the end of load commands
        virt = 0x100000AD0
        correct_phys = 0xAD0
        found_phys = self.binary.file_offset_for_virtual_address(virt)
        assert found_phys == correct_phys

    def test_virt_base(self):
        assert self.binary.get_virtual_base() == 0x100000000

    def test_single_slice(self):
        assert self.binary is not None
        assert self.binary.header is not None

    def test_correct_arch(self):
        # GoodCertificateValidation is known to be a thin arm64 slice
        assert self.binary is not None
        assert self.binary.cpu_type == CPU_TYPE.ARM64

    def test_finds_segments(self):
        # Ensure standard segments are present
        assert self.binary.segment_with_name("__PAGEZERO") is not None
        assert self.binary.segment_with_name("__TEXT") is not None
        assert self.binary.segment_with_name("__DATA") is not None
        assert self.binary.segment_with_name("__LINKEDIT") is not None
        # Ensure a fake segment isn't found
        assert self.binary.segment_with_name("FAKE_SEGMENT") is None

    def test_find_symtabs(self):
        # did we find symtab command and dysymtab command?
        assert self.binary.symtab is not None
        assert self.binary.dysymtab is not None

    def test_find_sections(self):
        # try a few sections from different segments
        # from __TEXT:
        assert self.binary.section_with_name("__text", "__TEXT") is not None
        assert self.binary.section_with_name("__stubs", "__TEXT") is not None
        assert self.binary.section_with_name("__objc_methname", "__TEXT") is not None
        assert self.binary.section_with_name("__objc_classname", "__TEXT") is not None
        assert self.binary.section_with_name("__cstring", "__TEXT") is not None
        assert self.binary.section_with_name("fake_section", "__TEXT") is None
        # from __DATA:
        assert self.binary.section_with_name("__la_symbol_ptr", "__DATA") is not None
        assert self.binary.section_with_name("__objc_classlist", "__DATA") is not None
        assert self.binary.section_with_name("__data", "__DATA") is not None
        assert self.binary.section_with_name("fake_section", "__DATA") is None

    def test_section_name_collision(self):
        # Given I provide a binary which has two sections with the same name
        binary = MachoParser(self.MULTIPLE_CONST_SECTIONS).get_arm64_slice()
        # If I read the two sections
        text_const = binary.section_with_name("__const", "__TEXT")
        data_const = binary.section_with_name("__const", "__DATA")
        # Then I get two sections
        assert text_const is not None
        assert data_const is not None
        # And each section contains the correct information
        assert text_const.address == 0x1A0D0
        assert data_const.address == 0x1C458

    def test_header_flags(self):
        # this binary is known to have masks 1, 4, 128, 2097152
        assert HEADER_FLAGS.NOUNDEFS in self.binary.header_flags
        assert HEADER_FLAGS.DYLDLINK in self.binary.header_flags
        assert HEADER_FLAGS.TWOLEVEL in self.binary.header_flags
        assert HEADER_FLAGS.PIE in self.binary.header_flags

        # the binary definitely shouldn't have this flag
        assert not (HEADER_FLAGS.ROOT_SAFE in self.binary.header_flags)

    def test_get_symtab_contents(self):
        from pprint import pprint

        symtabs = self.binary.symtab_contents
        assert len(symtabs) == 32

    def test_read_encrypted_info(self):
        encrypted_binary = MachoParser(TestMachoBinary.ENCRYPTED_PATH).get_armv7_slice()
        with pytest.raises(BinaryEncryptedError):
            # encrypted region is 0x4000 to 0x18000
            encrypted_binary.get_bytes(0x5000, 0x1000)
        # read from unencrypted section should not raise
        encrypted_binary.get_bytes(0x3000, 0x500)

    def test_read_string_table(self):
        # Given the binary's string table contains exactly these bytes:
        correct_strings = (
            b"\x00\x00\x00\x00__mh_execute_header\x00_NSClassFromString\x00_NSLog\x00_NSStringFrom"
            b"CGRect\x00_NSStringFromClass\x00_OBJC_CLASS_$_NSObject\x00_OBJC_CLASS_$_NSURLCredential"
            b"\x00_OBJC_CLASS_$_UIFont\x00_OBJC_CLASS_$_UILabel\x00_OBJC_CLASS_$_UIResponder\x00"
            b"_OBJC_CLASS_$_UIViewController\x00_OBJC_METACLASS_$_NSObject\x00_OBJC_METACLASS_$_UILabel"
            b"\x00_OBJC_METACLASS_$_UIResponder\x00_OBJC_METACLASS_$_UIViewController\x00"
            b"_SecTrustEvaluate\x00_UIApplicationMain\x00"
            b"___CFConstantStringClassReference\x00__objc_empty_cache\x00_dlopen\x00"
            b"_objc_autoreleasePoolPop\x00_objc_autoreleasePoolPush\x00_objc_getClass\x00"
            b"_objc_msgSend\x00_objc_msgSendSuper2\x00_objc_release\x00_objc_retain\x00"
            b"_objc_retainAutoreleasedReturnValue\x00_objc_storeStrong\x00_rand\x00"
            b"dyld_stub_binder\x00radr://5614542\x00\x00\x00\x00"
        )
        # If I ask strongarm to read the binary's strings
        read_strings = bytes(self.binary.get_raw_string_table())
        # Then I get the correct data out
        assert read_strings == correct_strings

    def test_read_classlist_data_segment(self):
        # Given a binary which stores the __objc_classlist section in the __DATA segment
        binary_with_data_classlist = MachoParser(TestMachoBinary.THIN_PATH).get_arm64_slice()

        # If I read the __objc_classlist pointer section
        locations, entries = binary_with_data_classlist.read_pointer_section("__objc_classlist")
        correct_locations = [0x100008178, 0x100008180, 0x100008188, 0x100008190]
        correct_entries = [0x100009120, 0x100009170, 0x1000091E8, 0x100009238]

        # Then I get the correct data
        assert sorted(locations) == sorted(correct_locations)
        assert sorted(entries) == sorted(correct_entries)

    def test_read_classlist_data_const_segment(self):
        # Given a binary which stores the __objc_classlist section in the __DATA_CONST segment
        binary_with_data_classlist = MachoParser(TestMachoBinary.CLASSLIST_DATA_CONST).get_arm64_slice()

        # If I read the __objc_classlist pointer section
        locations, entries = binary_with_data_classlist.read_pointer_section("__objc_classlist")
        correct_locations = [0x100008098, 0x1000080A0, 0x1000080A8]
        correct_entries = [0x10000D3C0, 0x10000D438, 0x10000D488]

        # Then I get the correct data
        assert sorted(locations) == sorted(correct_locations)
        assert sorted(entries) == sorted(correct_entries)

<<<<<<< HEAD
    def test_function_starts_command(self):
        # Given a binary that contains functions
        binary_with_functions = MachoParser(TestMachoBinary.CLASSLIST_DATA_CONST).get_arm64_slice()
        # And I get the function starts command
        function_starts = binary_with_functions._function_starts_cmd
        # The command has the expected attributes
        assert function_starts.cmd == 0x26
        assert function_starts.cmdsize == 0x10
        assert function_starts.dataoff == 0x10680
        assert function_starts.datasize == 0x18
        assert function_starts.sizeof == 0x10
        assert function_starts.binary_offset == 0xb38
=======
    def test_write_bytes_thin_physical(self):
        # Given a thin binary with file_type == 0x2
        binary = MachoParser(pathlib.Path(TestMachoBinary.CLASSLIST_DATA_CONST)).get_arm64_slice()
        assert binary.file_type == 0x2

        # If I patch the non-virtual bytes of the file_type field to hold a different value
        new_file_type_val = 5
        # This field is a 32-bit little-endian encoded int
        new_file_type_bytes = new_file_type_val.to_bytes(4, "little")
        modified_binary = binary.write_bytes(new_file_type_bytes, 0x0C)

        # Then the modified binary's raw bytes contain the correct data
        modified_header = modified_binary.get_contents_from_address(0, 32, is_virtual=False)
        assert modified_header == bytearray(
            b"\xcf\xfa\xed\xfe\x0c\x00\x00\x01\x00\x00\x00\x00\x05\x00\x00\x00\x18\x00\x00\x00H\x0b\x00\x00\x85\x00 \x00\x00\x00\x00\x00"
        )
        # And the MachoBinary attribute contains the correct value
        assert modified_binary.file_type == 0x5

    def test_write_bytes_thin_virtual(self):
        # Given a thin binary with file_type == 0x2
        binary = MachoParser(pathlib.Path(TestMachoBinary.CLASSLIST_DATA_CONST)).get_arm64_slice()
        assert binary.file_type == 0x2

        # If I patch the virtual bytes of the file_type field to hold a different value
        new_file_type_val = 10
        # This field is a 32-bit little-endian encoded int
        new_file_type_bytes = new_file_type_val.to_bytes(4, "little")
        modified_binary = binary.write_bytes(new_file_type_bytes, 0x10000000C, virtual=True)

        # Then the modified binary's raw bytes contain the correct data
        modified_header = modified_binary.get_contents_from_address(0x100000000, 32, True)
        assert modified_header == bytearray(
            b"\xcf\xfa\xed\xfe\x0c\x00\x00\x01\x00\x00\x00\x00\x0a\x00\x00\x00\x18\x00\x00\x00H\x0b\x00\x00\x85\x00 \x00\x00\x00\x00\x00"
        )
        # And the MachoBinary attribute contains the correct value
        assert modified_binary.file_type == 10

    def test_write_struct(self):
        # Given a thin binary with certain values for its first segment
        binary = MachoParser(pathlib.Path(TestMachoBinary.THIN_PATH)).get_arm64_slice()
        segment = binary.segments[0]
        assert segment.segname == b"__PAGEZERO"
        assert segment.vmaddr == 0x0
        assert segment.vmsize == 0x100000000
        assert segment.fileoff == 0x0
        assert segment.filesize == 0x0
        assert segment.maxprot == 0
        assert segment.initprot == 0
        assert segment.nsects == 0
        assert segment.flags == 0

        # If I create a new structure and overwrite the original structure with it
        new_segment = MachoSegmentCommand64()
        new_segment.cmd = 0x19
        new_segment.cmdsize = 0x48
        new_segment.segname = b"__FAKESEG"
        new_segment.vmaddr = 0x111
        new_segment.vmsize = 0x222
        new_segment.fileoff = 0x333
        new_segment.filesize = 0x444
        new_segment.maxprot = 5
        new_segment.initprot = 6
        new_segment.nsects = 7
        new_segment.flags = 8

        # Then we get a MachoBinary which can be successfully parsed, and contains the modified structure
        modified_binary = binary.write_struct(new_segment, segment.binary_offset)
        segment = modified_binary.segments[0]
        assert segment.segname == b"__FAKESEG"
        assert segment.vmaddr == 0x111
        assert segment.vmsize == 0x222
        assert segment.fileoff == 0x333
        assert segment.filesize == 0x444
        assert segment.maxprot == 5
        assert segment.initprot == 6
        assert segment.nsects == 7
        assert segment.flags == 8

    def test_add_load_command(self):
        # Given a binary with some known load-commands
        binary = MachoParser(self.CLASSLIST_DATA_CONST).get_arm64_slice()
        original_dylibs = [
            '/System/Library/Frameworks/Foundation.framework/Foundation',
            '/usr/lib/libobjc.A.dylib',
            '/usr/lib/libSystem.B.dylib',
            '/System/Library/Frameworks/CoreFoundation.framework/CoreFoundation',
            '/System/Library/Frameworks/Security.framework/Security',
            '/System/Library/Frameworks/UIKit.framework/UIKit',
        ]
        found_dylibs = [binary.dylib_name_for_library_ordinal(i + 1) for i in range(len(binary.load_dylib_commands))]
        assert found_dylibs == original_dylibs

        # If I create a new binary with an inserted load command
        modified_binary = binary.insert_load_dylib_cmd(f'@rpath/Frameworks/Interject.framework/Interject')
        modified_dylibs = [
            '/System/Library/Frameworks/Foundation.framework/Foundation',
            '/usr/lib/libobjc.A.dylib',
            '/usr/lib/libSystem.B.dylib',
            '/System/Library/Frameworks/CoreFoundation.framework/CoreFoundation',
            '/System/Library/Frameworks/Security.framework/Security',
            '/System/Library/Frameworks/UIKit.framework/UIKit',
            '@rpath/Frameworks/Interject.framework/Interject'
        ]
        found_dylibs = [modified_binary.dylib_name_for_library_ordinal(i + 1) for i in
                        range(len(modified_binary.load_dylib_commands))]
        assert found_dylibs == modified_dylibs

    def test_no_space_for_new_load_command(self):
        # Given a binary with 0x5630 bytes of free space at the end of the Mach-O header
        binary = MachoParser(self.THIN_PATH).get_arm64_slice()

        dylib_path = '@rpath/load_cmd_with_32_chrcters'
        # If I have a dylib load command which will take up `0x18 + len(dylib_path) = 0x38` bytes
        # Then I should be able to add this load command exactly 394 times before the binary runs out of space
        for _ in range(393):
            binary = binary.insert_load_dylib_cmd(dylib_path)
        with pytest.raises(NoEmptySpaceForLoadCommandError):
            binary.insert_load_dylib_cmd(dylib_path)

    def test_write_thin_binary(self):
        binary = MachoParser(self.THIN_PATH).get_arm64_slice()
        original_dylibs = [binary.dylib_name_for_library_ordinal(i + 1) for i in range(len(binary.load_dylib_commands))]
        # Given I add a load command to a binary
        new_dylib_name = '@rpath/Frameworks/Interject.framework/Interject'
        modified_binary = binary.insert_load_dylib_cmd(new_dylib_name)

        with TemporaryDirectory() as tempdir:
            output_binary_path = pathlib.Path(tempdir) / 'modified_binary'
            # If I write the binary to disk, then parse the on-disk version
            modified_binary.write_binary(output_binary_path)
            on_disk_binary = MachoParser(output_binary_path).get_arm64_slice()

            # Then the new on-disk binary contains the modification
            new_dylibs = [on_disk_binary.dylib_name_for_library_ordinal(i + 1) for i in
                          range(len(on_disk_binary.load_dylib_commands))]
            assert new_dylibs == original_dylibs + [new_dylib_name]

    def test_write_fat_binary(self):
        # Given I add a load command to the arm64 slice of an armv7/arm64 FAT file
        parser = MachoParser(self.FAT_PATH)
        binary = parser.get_arm64_slice()
        original_dylibs = [binary.dylib_name_for_library_ordinal(i + 1) for i in range(len(binary.load_dylib_commands))]
        new_dylib_name = '@rpath/Frameworks/Interject.framework/Interject'
        modified_binary = binary.insert_load_dylib_cmd(new_dylib_name)

        with TemporaryDirectory() as tempdir:
            output_binary_path = pathlib.Path(tempdir) / 'modified_fat'
            # If I write the FAT to disk with both slices, then parse the on-disk version
            MachoBinary.write_fat([parser.get_armv7_slice(), modified_binary], output_binary_path)
            on_disk_fat_parser = MachoParser(output_binary_path)

            assert len(on_disk_fat_parser.slices) == 2

            # Then I get a FAT with valid slices
            armv7 = on_disk_fat_parser.get_armv7_slice()
            assert armv7 is not None
            assert len(armv7.segments) == 4

            arm64 = on_disk_fat_parser.get_arm64_slice()
            assert arm64 is not None
            assert len(arm64.segments) == 4
            # And the arm64 segment contains the new load command
            new_dylibs = [arm64.dylib_name_for_library_ordinal(i + 1) for i in
                          range(len(arm64.load_dylib_commands))]
            assert new_dylibs == original_dylibs + [new_dylib_name]
>>>>>>> 52cd1e43
<|MERGE_RESOLUTION|>--- conflicted
+++ resolved
@@ -161,7 +161,6 @@
         assert sorted(locations) == sorted(correct_locations)
         assert sorted(entries) == sorted(correct_entries)
 
-<<<<<<< HEAD
     def test_function_starts_command(self):
         # Given a binary that contains functions
         binary_with_functions = MachoParser(TestMachoBinary.CLASSLIST_DATA_CONST).get_arm64_slice()
@@ -174,7 +173,7 @@
         assert function_starts.datasize == 0x18
         assert function_starts.sizeof == 0x10
         assert function_starts.binary_offset == 0xb38
-=======
+
     def test_write_bytes_thin_physical(self):
         # Given a thin binary with file_type == 0x2
         binary = MachoParser(pathlib.Path(TestMachoBinary.CLASSLIST_DATA_CONST)).get_arm64_slice()
@@ -340,5 +339,4 @@
             # And the arm64 segment contains the new load command
             new_dylibs = [arm64.dylib_name_for_library_ordinal(i + 1) for i in
                           range(len(arm64.load_dylib_commands))]
-            assert new_dylibs == original_dylibs + [new_dylib_name]
->>>>>>> 52cd1e43
+            assert new_dylibs == original_dylibs + [new_dylib_name]