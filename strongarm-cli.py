--- conflicted
+++ resolved
@@ -20,12 +20,8 @@
     print_raw_strings,
     print_selector,
 )
-<<<<<<< HEAD
 from strongarm.logger import strongarm_logger
-from strongarm.macho import MachoAnalyzer, MachoBinary, MachoParser, VirtualMemoryPointer
-=======
 from strongarm.macho import BinaryEncryptedError, MachoAnalyzer, MachoBinary, MachoParser, VirtualMemoryPointer
->>>>>>> a354fee2
 
 
 def print_header(args: argparse.Namespace) -> None:
