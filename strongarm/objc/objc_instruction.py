<<<<<<< HEAD
# -*- coding: utf-8 -*-
from typing import Optional, Union
=======
>>>>>>> 39eb5aa7
from typing import TYPE_CHECKING

from capstone import CsInsn
from capstone.arm64 import Arm64Op, ARM64_OP_REG, ARM64_OP_IMM, ARM64_OP_MEM

import strongarm.macho.macho_analyzer
from strongarm.macho.macho_definitions import VirtualMemoryPointer

if TYPE_CHECKING:
    from strongarm.objc import ObjcFunctionAnalyzer
    from strongarm.macho.objc_runtime_data_parser import ObjcSelref, ObjcSelector


class ObjcInstruction:
    VECTOR_REGISTER_PREFIXES = ['d', 's', 'v']

    def __init__(self, instruction: CsInsn) -> None:
        self.raw_instr = instruction
        self.address = self.raw_instr.address

        self.is_msgSend_call: bool = False
        self.symbol: str = ''

    @classmethod
    def is_vector_register(cls, reg_name: str) -> bool:
        """Returns True if the register refers to a vector register; False otherwise.
        """
        for vector_prefix in ObjcInstruction.VECTOR_REGISTER_PREFIXES:
            if vector_prefix in reg_name:
                return True
        return False

    @classmethod
    def _operand_uses_vector_registers(cls, instruction: CsInsn, operand: Arm64Op) -> bool:
        if operand.type == ARM64_OP_IMM:
            return False

        if operand.type == ARM64_OP_REG:
            reg_name = instruction.reg_name(operand.value.reg)
        elif operand.type == ARM64_OP_MEM:
            reg_name = instruction.reg_name(operand.mem.base)
        else:
            raise RuntimeError(f'unknown operand type {operand.type} in instr at {instruction.address}')
        return ObjcInstruction.is_vector_register(reg_name)

    @classmethod
    def instruction_uses_vector_registers(cls, instruction: CsInsn) -> bool:
        """Returns True if the instruction accesses vector registers.
        False if the instruction only uses general-purpose registers.
        """
        for op in instruction.operands:
            if ObjcInstruction._operand_uses_vector_registers(instruction, op):
                return True
        return False

    @classmethod
    def parse_instruction(cls, function_analyzer: 'ObjcFunctionAnalyzer', instruction: CsInsn) -> 'ObjcInstruction':
        """Read an instruction and encapsulate it in the appropriate ObjcInstruction subclass
        """
        if ObjcBranchInstruction.is_branch_instruction(instruction):
            return ObjcBranchInstruction.parse_instruction(function_analyzer, instruction)
        return ObjcInstruction(instruction)


class ObjcBranchInstruction(ObjcInstruction):
    def __init__(self, instruction: CsInsn, destination_address: VirtualMemoryPointer) -> None:
        super(ObjcBranchInstruction, self).__init__(instruction)

        self.destination_address = destination_address

        self.symbol: str = ''
        self.selref: Optional[ObjcSelref] = None
        self.selector: Optional[ObjcSelector] = None

        self.is_external_c_call: bool = False
        self.is_external_objc_call: bool = False

        self.is_local_branch: bool = False

    @classmethod
    def parse_instruction(cls,
                          function_analyzer: 'ObjcFunctionAnalyzer',
                          instruction: CsInsn) -> Union['ObjcUnconditionalBranchInstruction',
                                                        'ObjcConditionalBranchInstruction']:
        """Read a branch instruction and encapsulate it in the appropriate ObjcBranchInstruction subclass
        """
        # use appropriate subclass
        if instruction.mnemonic in ObjcUnconditionalBranchInstruction.UNCONDITIONAL_BRANCH_MNEMONICS:
            uncond_instr = ObjcUnconditionalBranchInstruction(function_analyzer, instruction)
            uncond_instr.is_local_branch = function_analyzer.is_local_branch(uncond_instr)
            return uncond_instr

        elif instruction.mnemonic in ObjcConditionalBranchInstruction.CONDITIONAL_BRANCH_MNEMONICS:
            cond_instr = ObjcConditionalBranchInstruction(function_analyzer, instruction)
            cond_instr.is_local_branch = function_analyzer.is_local_branch(cond_instr)
            return cond_instr

        else:
            raise ValueError(f'Unknown branch mnemonic {instruction.mnemonic}')

    @classmethod
    def is_branch_instruction(cls, instruction: CsInsn) -> bool:
        """Returns True if the CsInsn represents a branch instruction, False otherwise
        """
        # accepted_mnemonics = ObjcUnconditionalBranchInstruction.UNCONDITIONAL_BRANCH_MNEMONICS
        # accepted_mnemonics += ObjcConditionalBranchInstruction.CONDITIONAL_BRANCH_MNEMONICS
        # return instruction.mnemonic in accepted_mnemonics
        return instruction.mnemonic in ObjcUnconditionalBranchInstruction.UNCONDITIONAL_BRANCH_MNEMONICS or \
               instruction.mnemonic in ObjcConditionalBranchInstruction.CONDITIONAL_BRANCH_MNEMONICS


class ObjcUnconditionalBranchInstruction(ObjcBranchInstruction):
    UNCONDITIONAL_BRANCH_MNEMONICS = ['b',
                                      'bl',
                                      'bx',
                                      'blx',
                                      'bxj',
                                      'b.eq',  # TODO(PT): these b-suffix are not strictly unconditional branches, but
                                               # they're functionally unconditional for what we care about
                                      'b.ne',
                                      'b.lt',
                                      'b.gt'
                                      ]
    OBJC_MSGSEND_FUNCTIONS = ['_objc_msgSend', '_objc_msgSendSuper2']

    def __init__(self, function_analyzer: 'ObjcFunctionAnalyzer', instruction: CsInsn) -> None:
        if instruction.mnemonic not in ObjcUnconditionalBranchInstruction.UNCONDITIONAL_BRANCH_MNEMONICS:
            raise ValueError(f'ObjcUnconditionalBranchInstruction instantiated with'
                             f' invalid mnemonic {instruction.mnemonic}')
        # an unconditional branch has the destination as the only operand
        super(ObjcUnconditionalBranchInstruction, self).__init__(instruction, instruction.operands[0].value.imm)
        # ObjcBranchInstruction.__init__(self, instruction, instruction.operands[0].value.imm)

        self.selref: Optional[ObjcSelref] = None
        self.selector: Optional[ObjcSelector] = None

        macho_analyzer = strongarm.macho.macho_analyzer.MachoAnalyzer.get_analyzer(function_analyzer.binary)
        external_c_sym_map = macho_analyzer.imp_stubs_to_symbol_names
        if self.destination_address in external_c_sym_map:
            self.symbol = external_c_sym_map[self.destination_address]  # type: ignore
            if self.symbol in self.OBJC_MSGSEND_FUNCTIONS:
                self.is_msgSend_call = True
                self._patch_msgSend_destination(function_analyzer)
            else:
                self.is_msgSend_call = False

        self.is_external_c_call = self.symbol is not None

    def _patch_msgSend_destination(self, function_analyzer: 'ObjcFunctionAnalyzer') -> None:
        # validate instruction
        if not self.is_msgSend_call or \
           self.raw_instr.mnemonic not in ['bl', 'b'] or \
           self.symbol not in self.OBJC_MSGSEND_FUNCTIONS:
            print(f'self.is_msgSend_call {self.is_msgSend_call}'
                  f' self.raw_instr.mnemonic {self.raw_instr.mnemonic}'
                  f' self.symbol {self.symbol}')
            raise ValueError(f'cannot parse objc_msgSend destination on non-msgSend instruction'
                             f' {function_analyzer.format_instruction(self.raw_instr)}')
        # if this is an objc_msgSend target, patch destination_address to be the address of the targeted IMP
        # note! this means destination_address is *not* the actual destination address of the instruction
        # the *real* destination will be a stub function corresponding to _objc_msgSend, but
        # knowledge of this is largely useless, and the much more valuable piece of information is
        # which function the selector passed to objc_msgSend corresponds to.
        # therefore, replace the 'real' destination address with the requested IMP
        try:
            selref_ptr = function_analyzer.get_selref_ptr(self)
            selector = function_analyzer.macho_analyzer.selector_for_selref(selref_ptr)
            if not selector:
                raise RuntimeError(f'Couldn\'t get sel for selref ptr {selref_ptr}')
            # if we couldn't find an IMP for this selref,
            # it is defined in a class outside this binary
            self.is_external_objc_call = selector.is_external_definition

            self.destination_address = selector.implementation if selector.implementation else 0
            self.selref = selector.selref
            self.selector = selector
        except RuntimeError as e:
            # GammaRayTestBad @ 0x10007ed10 causes get_selref_ptr() to fail.
            # This is because x1 has a data dependency on x20.
            # At the beginning of the function, there's a basic block to return early if imageView is nil.
            # This basic block includes a stack unwind, which tricks get_register_contents_at_instruction() into
            # thinking that there's a data dependency on x0, which there *isn't*
            # Nonetheless, this causes get_selref_ptr() to fail.
            # As a workaround, let's assign all the above fields to 'not found' values if this bug is hit
            self.is_external_objc_call = True
            self.destination_address = 0
            # self.selref: ObjcSelref
            # self.selector: ObjcSelector


class ObjcConditionalBranchInstruction(ObjcBranchInstruction):
    SINGLE_OP_MNEMONICS = ['cbz',
                           'cbnz',
                           ]
    DOUBLE_OP_MNEMONICS = ['tbnz',
                           ]
    CONDITIONAL_BRANCH_MNEMONICS = SINGLE_OP_MNEMONICS + DOUBLE_OP_MNEMONICS

    def __init__(self, function_analyzer: 'ObjcFunctionAnalyzer', instruction: CsInsn) -> None:
        if instruction.mnemonic not in ObjcConditionalBranchInstruction.CONDITIONAL_BRANCH_MNEMONICS:
            raise ValueError(f'ObjcConditionalBranchInstruction instantiated with'
                             f' invalid mnemonic {instruction.mnemonic}')

        # a conditional branch will either hold the destination in first or second operand, depending on mnemonic
        if instruction.mnemonic in ObjcConditionalBranchInstruction.SINGLE_OP_MNEMONICS:
            dest_op_idx = 1
        elif instruction.mnemonic in ObjcConditionalBranchInstruction.DOUBLE_OP_MNEMONICS:
            dest_op_idx = 2
        else:
            raise ValueError(f'Unknown conditional mnemonic {instruction.mnemonic}')

        ObjcBranchInstruction.__init__(self, instruction, instruction.operands[dest_op_idx].value.imm)<|MERGE_RESOLUTION|>--- conflicted
+++ resolved
@@ -1,19 +1,15 @@
-<<<<<<< HEAD
-# -*- coding: utf-8 -*-
 from typing import Optional, Union
-=======
->>>>>>> 39eb5aa7
 from typing import TYPE_CHECKING
 
 from capstone import CsInsn
 from capstone.arm64 import Arm64Op, ARM64_OP_REG, ARM64_OP_IMM, ARM64_OP_MEM
 
-import strongarm.macho.macho_analyzer
 from strongarm.macho.macho_definitions import VirtualMemoryPointer
+from strongarm.macho.objc_runtime_data_parser import ObjcSelref, ObjcSelector
+from strongarm.macho.macho_analyzer import MachoAnalyzer
 
 if TYPE_CHECKING:
-    from strongarm.objc import ObjcFunctionAnalyzer
-    from strongarm.macho.objc_runtime_data_parser import ObjcSelref, ObjcSelector
+    from .objc_analyzer import ObjcFunctionAnalyzer
 
 
 class ObjcInstruction:
@@ -139,7 +135,7 @@
         self.selref: Optional[ObjcSelref] = None
         self.selector: Optional[ObjcSelector] = None
 
-        macho_analyzer = strongarm.macho.macho_analyzer.MachoAnalyzer.get_analyzer(function_analyzer.binary)
+        macho_analyzer = MachoAnalyzer.get_analyzer(function_analyzer.binary)
         external_c_sym_map = macho_analyzer.imp_stubs_to_symbol_names
         if self.destination_address in external_c_sym_map:
             self.symbol = external_c_sym_map[self.destination_address]  # type: ignore
@@ -176,7 +172,7 @@
             # it is defined in a class outside this binary
             self.is_external_objc_call = selector.is_external_definition
 
-            self.destination_address = selector.implementation if selector.implementation else 0
+            self.destination_address = selector.implementation if selector.implementation else VirtualMemoryPointer(0)
             self.selref = selector.selref
             self.selector = selector
         except RuntimeError as e:
@@ -188,7 +184,7 @@
             # Nonetheless, this causes get_selref_ptr() to fail.
             # As a workaround, let's assign all the above fields to 'not found' values if this bug is hit
             self.is_external_objc_call = True
-            self.destination_address = 0
+            self.destination_address = VirtualMemoryPointer(0)
             # self.selref: ObjcSelref
             # self.selector: ObjcSelector
 
