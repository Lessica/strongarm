<<<<<<< HEAD
# TODO(PT): This file is out of date
from strongarm.macho import MachoParser
from strongarm.macho import MachoAnalyzer
from strongarm.objc import \
    CodeSearch, \
    CodeSearchTermCallDestination, \
=======
from strongarm.macho import (
    MachoParser,
    MachoAnalyzer
)
from strongarm.objc import (
    CodeSearch,
    CodeSearchTermCallDestination,
>>>>>>> 200250eb
    RegisterContentsType
)


binary = MachoParser('./tests/bin/StrongarmControlFlowTarget').get_arm64_slice()
analyzer = MachoAnalyzer(binary)

log_search = CodeSearch([
        CodeSearchTermCallDestination(binary, invokes_symbol='_printf'),
        CodeSearchTermCallDestination(binary, invokes_symbol='_NSLog')
])
search_results = analyzer.queue_code_search(log_search)
for search_result in search_results:
    function_containing_log_call = search_result.found_function
    method_info = function_containing_log_call.method_info
    log_call_instruction = search_result.found_instruction
    print(f'Found call to {log_call_instruction.symbol} in -[{method_info.objc_class.name} {method_info.objc_sel.name}]'
          f' at {hex(method_info.imp_addr)}:')

    string_arg = function_containing_log_call.get_register_contents_at_instruction(
        register='r0',
        instruction=log_call_instruction
    )
    # the string passed to the log call may have been passed as an argument to this function
    if string_arg.type == RegisterContentsType.FUNCTION_ARG:
        print(f'\t{log_call_instruction.symbol}() called with a string passed to function'
              f' {hex(function_containing_log_call.start_address)} in argument #{string_arg.value}')
    elif string_arg.type == RegisterContentsType.IMMEDIATE:
        # string_arg is a pointer to the string literal. Read it!
        string_to_print = binary.read_string_at_address(string_arg.value)
        print(f'\t{hex(log_call_instruction.address)}: {log_call_instruction.symbol}(\"{string_to_print}\")')
<|MERGE_RESOLUTION|>--- conflicted
+++ resolved
@@ -1,19 +1,10 @@
-<<<<<<< HEAD
 # TODO(PT): This file is out of date
-from strongarm.macho import MachoParser
-from strongarm.macho import MachoAnalyzer
-from strongarm.objc import \
-    CodeSearch, \
-    CodeSearchTermCallDestination, \
-=======
 from strongarm.macho import (
     MachoParser,
     MachoAnalyzer
 )
 from strongarm.objc import (
     CodeSearch,
-    CodeSearchTermCallDestination,
->>>>>>> 200250eb
     RegisterContentsType
 )
 
