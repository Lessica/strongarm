--- conflicted
+++ resolved
@@ -7,7 +7,6 @@
 from typing import Set, List, Dict, Optional, Callable
 from capstone import Cs, CsInsn, CS_ARCH_ARM64, CS_MODE_ARM
 
-from strongarm import DebugUtil
 from strongarm.macho.macho_definitions import VirtualMemoryPointer
 from strongarm.macho.arch_independent_structs import CFStringStruct, CFString32, CFString64
 from strongarm.macho.macho_binary import MachoBinary
@@ -92,15 +91,9 @@
     def get_analyzer(cls, binary: MachoBinary) -> 'MachoAnalyzer':
         """Get a cached analyzer for a given MachoBinary
         """
-<<<<<<< HEAD
         if binary in cls._ANALYZER_CACHE:
             # There exists a MachoAnalyzer for this binary - use it instead of making a new one
             return cls._ANALYZER_CACHE[binary]
-=======
-        if binary in cls._ACTIVE_ANALYZER_MAP:
-            # use cached analyzer for this binary
-            return cls._ACTIVE_ANALYZER_MAP[binary]
->>>>>>> 200250eb
         return MachoAnalyzer(binary)
 
     def objc_classes(self) -> List[ObjcClass]:
@@ -230,11 +223,7 @@
         Returns:
             A list of ObjcFunctionAnalyzers corresponding to each found implementation of the provided selector.
         """
-<<<<<<< HEAD
         from strongarm.objc import ObjcFunctionAnalyzer     # type: ignore
-=======
-        from strongarm.objc import ObjcFunctionAnalyzer  # type: ignore
->>>>>>> 200250eb
 
         implementation_analyzers = []
         imp_addresses = self.get_method_imp_addresses(selector)
@@ -260,7 +249,7 @@
         self._objc_method_list = method_list
         return self._objc_method_list
 
-    def queue_code_search(self, code_search: 'CodeSearch', callback: CodeSearchCallback):
+    def queue_code_search(self, code_search: 'CodeSearch', callback: CodeSearchCallback) -> None:
         """Enqueue a CodeSearch. It will be ran when `search_all_code` runs. `callback` will then be invoked.
         The search space is all known Objective-C entry points within the binary.
 
@@ -274,8 +263,7 @@
         logging.info(f'{binary_name} enqueuing CodeSearch {code_search}. Will invoke {callback}')
         self._queued_code_searches[code_search] = callback
 
-<<<<<<< HEAD
-    def search_all_code(self):
+    def search_all_code(self) -> None:
         """Iterate every function in the binary, and run each pending CodeSearch over them.
         The search space is all known Objective-C entry points within the binary.
 
@@ -290,29 +278,16 @@
 
         binary_name = Path(self.binary.filename.decode()).name
         logging.info(f'Running {len(self._queued_code_searches.keys())} code searches on {binary_name}')
-=======
-        DebugUtil.log(self, f'Performing code search on binary with search description:\n{code_search}')
->>>>>>> 200250eb
 
         entry_point_list = self.get_objc_methods()
         search_results: Dict['CodeSearch', List[CodeSearchResult]] = defaultdict(list)
 
         for i, method_info in enumerate(entry_point_list):
-<<<<<<< HEAD
             function_analyzer = ObjcFunctionAnalyzer.get_function_analyzer_for_method(self.binary, method_info)
 
             # Run every code search on this function and record their respective results
             for code_search, callback in self._queued_code_searches.items():
                 search_results[code_search] += function_analyzer.search_code(code_search)
-=======
-            addr = hex(method_info.imp_addr) if method_info.imp_addr else '0x0'
-            DebugUtil.log(self, f'search_code: {addr} -[{method_info.objc_class.name} {method_info.objc_sel.name}]')
-            try:
-                function_analyzer = ObjcFunctionAnalyzer.get_function_analyzer_for_method(self.binary, method_info)
-                search_results += function_analyzer.search_code(code_search)
-            except RuntimeError:
-                continue
->>>>>>> 200250eb
 
             # Searching a binary's code can be a time-consumptive operation, so log progress to help the user
             checkpoint_index = len(entry_point_list) // 10
@@ -327,8 +302,6 @@
 
         # We've completed all of the waiting code searches. Drain the queue
         self._queued_code_searches.clear()
-
-        return search_results
 
     def class_name_for_class_pointer(self, classref: VirtualMemoryPointer) -> Optional[str]:
         """Given a classref, return the name of the class.
