from ctypes import sizeof

from typing import Union, Type, Any, Optional
from typing import TYPE_CHECKING

from strongarm.macho.macho_definitions import (
<<<<<<< HEAD
    MachoHeader32, MachoHeader64,
    MachoSegmentCommand32, MachoSegmentCommand64,
    MachoSection32Raw, MachoSection64Raw,
    MachoEncryptionInfo32Command, MachoEncryptionInfo64Command,
    MachoNlist32, MachoNlist64,
=======
    MachoHeader32,
    MachoHeader64,
    MachoSegmentCommand32,
    MachoSegmentCommand64,
    MachoSection32Raw,
    MachoSection64Raw,
    MachoEncryptionInfo32Command,
    MachoEncryptionInfo64Command,
    MachoNlist32,
    MachoNlist64,
    ObjcDataRaw32,
    ObjcDataRaw64,
    ObjcClassRaw32,
    ObjcClassRaw64,
    ObjcMethod32,
    ObjcMethod64,
    CFString32,
    CFString64,
    ObjcMethodList,
    DylibCommand,
>>>>>>> 39eb5aa7
    MachoLoadCommand,
    MachoSymtabCommand,
    MachoDysymtabCommand,
    MachoDyldInfoCommand,
    MachoLinkeditDataCommand,
<<<<<<< HEAD
    ObjcDataRaw32, ObjcDataRaw64,
    ObjcClassRaw32, ObjcClassRaw64,
    ObjcMethod32, ObjcMethod64,
    ObjcMethodList,
    ObjcCategoryRaw32, ObjcCategoryRaw64,
    ObjcProtocolRaw32, ObjcProtocolRaw64,
    ObjcProtocolList32, ObjcProtocolList64,
    CFString32, CFString64,
    DylibCommand,
)


=======
    ObjcCategoryRaw32,
    ObjcCategoryRaw64,
    ObjcProtocolRaw32,
    ObjcProtocolRaw64,
    ObjcProtocolList32,
    ObjcProtocolList64,
    StaticFilePointer,
    VirtualMemoryPointer
)

# create type alias for the following classes that inherit from ArchIndependentStructure
>>>>>>> 39eb5aa7
if TYPE_CHECKING:
    from strongarm.macho.macho_binary import MachoBinary
    from .codesign.codesign_definitions import (
        CSBlobStruct,
        CSSuperblobStruct,
        CSCodeDirectoryStruct,
        CSBlobIndexStruct,
    )

# Create type alias for the following classes that inherit from ArchIndependentStructure
_32_BIT_STRUCT_ALIAS = Union[Type[MachoHeader32], Type[MachoSegmentCommand32], Type[MachoSection32Raw],
                             Type[MachoEncryptionInfo32Command], Type[MachoNlist32], Type[MachoLoadCommand],
                             Type[MachoSymtabCommand], Type[MachoDysymtabCommand], Type[MachoDyldInfoCommand],
                             Type[MachoLinkeditDataCommand], Type[ObjcDataRaw32], Type[ObjcClassRaw32],
                             Type[ObjcMethod32], Type[ObjcMethodList], Type[ObjcCategoryRaw32],
                             Type[ObjcProtocolRaw32], Type[ObjcProtocolList32], Type[CFString32],
                             Type[DylibCommand], Type['CSBlobStruct'], Type['CSSuperblobStruct'],
                             Type['CSCodeDirectoryStruct'], Type['CSBlobIndexStruct']]

_64_BIT_STRUCT_ALIAS = Union[Type[MachoHeader64], Type[MachoSegmentCommand64], Type[MachoSection64Raw],
                             Type[MachoEncryptionInfo64Command], Type[MachoNlist64], Type[MachoLoadCommand],
                             Type[MachoSymtabCommand], Type[MachoDysymtabCommand], Type[MachoDyldInfoCommand],
                             Type[MachoLinkeditDataCommand], Type[ObjcDataRaw64], Type[ObjcClassRaw64],
                             Type[ObjcMethod64], Type[ObjcMethodList], Type[ObjcCategoryRaw64],
                             Type[ObjcProtocolRaw64], Type[ObjcProtocolList64], Type[CFString64],
                             Type[DylibCommand], Type['CSBlobStruct'], Type['CSSuperblobStruct'],
                             Type['CSCodeDirectoryStruct'], Type['CSBlobIndexStruct']]


class ArchIndependentStructure:
    _32_BIT_STRUCT: Optional[_32_BIT_STRUCT_ALIAS] = None
    _64_BIT_STRUCT: Optional[_64_BIT_STRUCT_ALIAS] = None

    @classmethod
    def struct_size(cls, is_64bit: bool = True) -> int:
        """Get the size of the structure
        Args:
            is_64bit: Binary's 64 bitness
        Returns:
            size of the structure
        """
        struct_type = cls._64_BIT_STRUCT if is_64bit else cls._32_BIT_STRUCT
        if struct_type is None:
            raise ValueError('Undefined struct_type')

        return sizeof(struct_type)

    def __init__(self, binary_offset: int, struct_bytes: bytearray, is_64bit: bool = True) -> None:
        """Parse structure from 32bit or 64bit definition

        Args:
            binary_offset: The file offset or virtual address of the struct to read
            struct_bytes: The struct bytes
            is_64bit: The binary's 64 bitness
        """
<<<<<<< HEAD
        struct_type = self._64_BIT_STRUCT if is_64bit else self._32_BIT_STRUCT
        if struct_type is None:
            raise ValueError('Undefined struct_type')

        struct: ArchIndependentStructure = struct_type.from_buffer(struct_bytes)

=======
        if binary.is_64bit:
            struct_type = self._64_BIT_STRUCT
        else:
            struct_type = self._32_BIT_STRUCT

        self._is_addr_virtual = virtual
        if virtual:
            struct_bytes = binary.get_content_from_virtual_address(VirtualMemoryPointer(binary_offset),
                                                                   sizeof(struct_type))
        else:
            struct_bytes = binary.get_bytes(StaticFilePointer(binary_offset), sizeof(struct_type))

        struct = struct_type.from_buffer(bytearray(struct_bytes))
>>>>>>> 39eb5aa7
        for field_name, _ in struct._fields_:
            # clone fields from struct to this class
            setattr(self, field_name, getattr(struct, field_name))

        # record size of underlying struct, for when traversing file by structs
        self.sizeof = sizeof(struct_type)
        # record the location in the binary this struct was parsed from
        self.binary_offset = binary_offset

    if TYPE_CHECKING:
        # GVR suggested to use this pattern to ignore dynamic attribute assignment errors
        def __getattr__(self, key: str) -> Any:
            pass

        implementation: Any = None
        data: Any = None

    def __repr__(self) -> str:
        attributes = '\t'.join([f'{x}: {hex(getattr(self, x))}' for x in self.__dict__.keys()])
        rep = f'{self.__class__.__name__} ({attributes})'
        return rep


class MachoHeaderStruct(ArchIndependentStructure):
    _32_BIT_STRUCT = MachoHeader32
    _64_BIT_STRUCT = MachoHeader64


class MachoSegmentCommandStruct(ArchIndependentStructure):
    _32_BIT_STRUCT = MachoSegmentCommand32
    _64_BIT_STRUCT = MachoSegmentCommand64


class MachoSectionRawStruct(ArchIndependentStructure):
    _32_BIT_STRUCT = MachoSection32Raw
    _64_BIT_STRUCT = MachoSection64Raw


class MachoEncryptionInfoStruct(ArchIndependentStructure):
    _32_BIT_STRUCT = MachoEncryptionInfo32Command
    _64_BIT_STRUCT = MachoEncryptionInfo64Command


class MachoNlistStruct(ArchIndependentStructure):
    __slots__ = ['n_un', 'n_type', 'n_sect', 'n_desc', 'n_value']
    _32_BIT_STRUCT = MachoNlist32
    _64_BIT_STRUCT = MachoNlist64


class ObjcDataRawStruct(ArchIndependentStructure):
    _32_BIT_STRUCT = ObjcDataRaw32
    _64_BIT_STRUCT = ObjcDataRaw64


class ObjcProtocolRawStruct(ArchIndependentStructure):
    _32_BIT_STRUCT = ObjcProtocolRaw32
    _64_BIT_STRUCT = ObjcProtocolRaw64


class ObjcProtocolListStruct(ArchIndependentStructure):
    _32_BIT_STRUCT = ObjcProtocolList32
    _64_BIT_STRUCT = ObjcProtocolList64


class ObjcCategoryRawStruct(ArchIndependentStructure):
    _32_BIT_STRUCT = ObjcCategoryRaw32
    _64_BIT_STRUCT = ObjcCategoryRaw64


class ObjcClassRawStruct(ArchIndependentStructure):
    _32_BIT_STRUCT = ObjcClassRaw32
    _64_BIT_STRUCT = ObjcClassRaw64


class ObjcMethodStruct(ArchIndependentStructure):
    _32_BIT_STRUCT = ObjcMethod32
    _64_BIT_STRUCT = ObjcMethod64


class CFStringStruct(ArchIndependentStructure):
    _32_BIT_STRUCT = CFString32
    _64_BIT_STRUCT = CFString64


class ObjcMethodListStruct(ArchIndependentStructure):
    _32_BIT_STRUCT = ObjcMethodList
    _64_BIT_STRUCT = ObjcMethodList


class DylibCommandStruct(ArchIndependentStructure):
    _32_BIT_STRUCT = DylibCommand
    _64_BIT_STRUCT = DylibCommand


class MachoLoadCommandStruct(ArchIndependentStructure):
    _32_BIT_STRUCT = MachoLoadCommand
    _64_BIT_STRUCT = MachoLoadCommand


class MachoSymtabCommandStruct(ArchIndependentStructure):
    _32_BIT_STRUCT = MachoSymtabCommand
    _64_BIT_STRUCT = MachoSymtabCommand


class MachoDysymtabCommandStruct(ArchIndependentStructure):
    _32_BIT_STRUCT = MachoDysymtabCommand
    _64_BIT_STRUCT = MachoDysymtabCommand


class MachoDyldInfoCommandStruct(ArchIndependentStructure):
    _32_BIT_STRUCT = MachoDyldInfoCommand
    _64_BIT_STRUCT = MachoDyldInfoCommand


class MachoLinkeditDataCommandStruct(ArchIndependentStructure):
    _32_BIT_STRUCT = MachoLinkeditDataCommand
    _64_BIT_STRUCT = MachoLinkeditDataCommand<|MERGE_RESOLUTION|>--- conflicted
+++ resolved
@@ -4,40 +4,16 @@
 from typing import TYPE_CHECKING
 
 from strongarm.macho.macho_definitions import (
-<<<<<<< HEAD
     MachoHeader32, MachoHeader64,
     MachoSegmentCommand32, MachoSegmentCommand64,
     MachoSection32Raw, MachoSection64Raw,
     MachoEncryptionInfo32Command, MachoEncryptionInfo64Command,
     MachoNlist32, MachoNlist64,
-=======
-    MachoHeader32,
-    MachoHeader64,
-    MachoSegmentCommand32,
-    MachoSegmentCommand64,
-    MachoSection32Raw,
-    MachoSection64Raw,
-    MachoEncryptionInfo32Command,
-    MachoEncryptionInfo64Command,
-    MachoNlist32,
-    MachoNlist64,
-    ObjcDataRaw32,
-    ObjcDataRaw64,
-    ObjcClassRaw32,
-    ObjcClassRaw64,
-    ObjcMethod32,
-    ObjcMethod64,
-    CFString32,
-    CFString64,
-    ObjcMethodList,
-    DylibCommand,
->>>>>>> 39eb5aa7
     MachoLoadCommand,
     MachoSymtabCommand,
     MachoDysymtabCommand,
     MachoDyldInfoCommand,
     MachoLinkeditDataCommand,
-<<<<<<< HEAD
     ObjcDataRaw32, ObjcDataRaw64,
     ObjcClassRaw32, ObjcClassRaw64,
     ObjcMethod32, ObjcMethod64,
@@ -49,22 +25,8 @@
     DylibCommand,
 )
 
-
-=======
-    ObjcCategoryRaw32,
-    ObjcCategoryRaw64,
-    ObjcProtocolRaw32,
-    ObjcProtocolRaw64,
-    ObjcProtocolList32,
-    ObjcProtocolList64,
-    StaticFilePointer,
-    VirtualMemoryPointer
-)
-
 # create type alias for the following classes that inherit from ArchIndependentStructure
->>>>>>> 39eb5aa7
 if TYPE_CHECKING:
-    from strongarm.macho.macho_binary import MachoBinary
     from .codesign.codesign_definitions import (
         CSBlobStruct,
         CSSuperblobStruct,
@@ -118,28 +80,12 @@
             struct_bytes: The struct bytes
             is_64bit: The binary's 64 bitness
         """
-<<<<<<< HEAD
         struct_type = self._64_BIT_STRUCT if is_64bit else self._32_BIT_STRUCT
         if struct_type is None:
             raise ValueError('Undefined struct_type')
 
         struct: ArchIndependentStructure = struct_type.from_buffer(struct_bytes)
 
-=======
-        if binary.is_64bit:
-            struct_type = self._64_BIT_STRUCT
-        else:
-            struct_type = self._32_BIT_STRUCT
-
-        self._is_addr_virtual = virtual
-        if virtual:
-            struct_bytes = binary.get_content_from_virtual_address(VirtualMemoryPointer(binary_offset),
-                                                                   sizeof(struct_type))
-        else:
-            struct_bytes = binary.get_bytes(StaticFilePointer(binary_offset), sizeof(struct_type))
-
-        struct = struct_type.from_buffer(bytearray(struct_bytes))
->>>>>>> 39eb5aa7
         for field_name, _ in struct._fields_:
             # clone fields from struct to this class
             setattr(self, field_name, getattr(struct, field_name))
