--- conflicted
+++ resolved
@@ -84,11 +84,7 @@
         self.parse_dyld_bytestream(self.dyld_info_cmd.bind_off, self.dyld_info_cmd.bind_size)
         self.parse_dyld_bytestream(self.dyld_info_cmd.lazy_bind_off, self.dyld_info_cmd.lazy_bind_size)
 
-<<<<<<< HEAD
-    def parse_dyld_bytestream(self, file_offset: int, size: int) -> None:
-=======
-    def parse_dyld_bytestream(self, fileoff: StaticFilePointer, size: int):
->>>>>>> 39eb5aa7
+    def parse_dyld_bytestream(self, file_offset: StaticFilePointer, size: int) -> None:
         from ctypes import sizeof
         binding_info = self.binary.get_bytes(file_offset, size)
         pointer_size = sizeof(self.binary.platform_word_type)
