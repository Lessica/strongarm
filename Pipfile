--- conflicted
+++ resolved
@@ -5,16 +5,12 @@
 
 [packages]
 typing = "*"
-invoke = "*"
 capstone = "*"
 
 [dev-packages]
 mypy = "*"
-<<<<<<< HEAD
 flake8 = "*"
-=======
 invoke = "*"
->>>>>>> 3511c840
 pytest = "*"
 
 [requires]
