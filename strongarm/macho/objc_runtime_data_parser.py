from ctypes import sizeof
from typing import List, Optional, Dict

from strongarm.macho.arch_independent_structs import (
<<<<<<< HEAD
    ObjcClassRawStruct,
    ObjcDataRawStruct,
    ObjcMethodStruct,
=======
    ObjcMethodStruct,
    ObjcDataRawStruct,
    ObjcClassRawStruct,
>>>>>>> 39eb5aa7
    ObjcMethodListStruct,
    ObjcCategoryRawStruct,
    ObjcProtocolRawStruct,
    ObjcProtocolListStruct,
    ArchIndependentStructure
)
from strongarm.debug_util import DebugUtil
from strongarm.macho.macho_binary import MachoBinary
from strongarm.macho.macho_definitions import VirtualMemoryPointer


class ObjcClass:
    __slots__ = ['raw_struct', 'name', 'selectors', 'protocols']

    def __init__(self,
                 raw_struct: ArchIndependentStructure,
                 name: str,
                 selectors: List['ObjcSelector'],
                 protocols: List['ObjcProtocol'] = []) -> None:
        self.name = name
        self.selectors = selectors
        self.raw_struct = raw_struct
        self.protocols = protocols
        if not self.protocols:
            self.protocols = []


class ObjcCategory(ObjcClass):
    __slots__ = ['raw_struct', 'name', 'base_class', 'selectors', 'protocols']

    def __init__(self,
                 raw_struct: ObjcCategoryRawStruct,
                 base_class: str,
                 name: str,
                 selectors: List['ObjcSelector'],
                 protocols: List['ObjcProtocol'] = []) -> None:
        super(ObjcCategory, self).__init__(raw_struct, name, selectors, protocols)
        self.base_class = base_class


class ObjcProtocol(ObjcClass):
    pass


class ObjcSelector:
    __slots__ = ['name', 'selref', 'implementation', 'is_external_definition']

<<<<<<< HEAD
    def __init__(self, name: str, selref: Optional['ObjcSelref'], implementation: Optional[int]) -> None:
=======
    def __init__(self, name: str, selref: 'ObjcSelref', implementation: Optional[VirtualMemoryPointer]) -> None:
>>>>>>> 39eb5aa7
        self.name = name
        self.selref = selref
        self.implementation = implementation

        self.is_external_definition = (not self.implementation)

    def __str__(self) -> str:
        imp_addr = 'NaN'
        if self.implementation:
            imp_addr = hex(int(self.implementation))
        return f'<@selector({self.name}) at {imp_addr}>'

    __repr__ = __str__


class ObjcSelref:
    __slots__ = ['source_address', 'destination_address', 'selector_literal']

    def __init__(self,
                 source_address: VirtualMemoryPointer,
                 destination_address: VirtualMemoryPointer,
                 selector_literal: str) -> None:
        self.source_address = source_address
        self.destination_address = destination_address
        self.selector_literal = selector_literal


class ObjcRuntimeDataParser:
    def __init__(self, binary: MachoBinary) -> None:
        self.binary = binary
        DebugUtil.log(self, 'Parsing ObjC runtime info... (this may take a while)')

        DebugUtil.log(self, 'Step 1: Parsing selrefs...')
        self._selref_ptr_to_selector_map: Dict[VirtualMemoryPointer, ObjcSelector] = {}
        self._selector_literal_ptr_to_selref_map: Dict[VirtualMemoryPointer, ObjcSelref] = {}
        # this method populates self._selector_literal_ptr_to_selref_map and self._selref_ptr_to_selector_map
        self._parse_selrefs()

        DebugUtil.log(self, 'Step 2: Parsing classes, categories, and protocols...')
        self.classes = self._parse_class_and_category_info()
        self.protocols = self._parse_global_protocol_info()

        DebugUtil.log(self, 'Step 3: Resolving symbol name to source dylib map...')
        self._sym_to_dylib_path = self._parse_linked_dylib_symbols()

    def _parse_linked_dylib_symbols(self) -> Dict[str, str]:
        syms_to_dylib_path = {}

        symtab = self.binary.symtab
        symtab_contents = self.binary.symtab_contents
        dysymtab = self.binary.dysymtab
        for undef_sym_idx in range(dysymtab.nundefsym):
            symtab_idx = dysymtab.iundefsym + undef_sym_idx
            sym = symtab_contents[symtab_idx]

            strtab_idx = sym.n_un.n_strx
            string_file_address = symtab.stroff + strtab_idx
            symbol_name = self.binary.get_full_string_from_start_address(string_file_address, virtual=False)
            if not symbol_name:
                raise ValueError(f'Could not find symbol_name at address {string_file_address}')

            library_ordinal = self._library_ordinal_from_n_desc(sym.n_desc)
            source_name = self.binary.dylib_name_for_library_ordinal(library_ordinal)

            syms_to_dylib_path[symbol_name] = source_name
        return syms_to_dylib_path

    def path_for_external_symbol(self, symbol: str) -> Optional[str]:
        if symbol in self._sym_to_dylib_path:
            return self._sym_to_dylib_path[symbol]
        return None

    @staticmethod
    def _library_ordinal_from_n_desc(n_desc: int) -> int:
        return (n_desc >> 8) & 0xff

    def _parse_selrefs(self) -> None:
        """Parse the binary's selref list, and store the data.

        This method populates self._selector_literal_ptr_to_selref_map.
        It also *PARTLY* populates self._selref_ptr_to_selector_map. All selrefs keys will have an ObjcSelector
        value, but none of the ObjcSelector objects will have their `implementation` field filled, because
        at this point in the parse we do not yet know the implementations of each selector. ObjcSelectors which we
        later find an implementation for are updated in self.read_selectors_from_methlist_ptr"""
        selref_pointers, selector_literal_pointers = self.binary.read_pointer_section('__objc_selrefs')
        # sanity check
        if len(selref_pointers) != len(selector_literal_pointers):
            raise RuntimeError('read invalid data from __objc_selrefs')

        for selref_ptr, selector_literal_ptr in zip(selref_pointers, selector_literal_pointers):

            # read selector string literal from selref pointer
            selector_string = self.binary.get_full_string_from_start_address(selector_literal_ptr)
            if not selector_string:
                continue  # but all selectors should have a name
            wrapped_selref = ObjcSelref(selref_ptr, selector_literal_ptr, selector_string)

            # map the selector string pointer to the ObjcSelref
            self._selector_literal_ptr_to_selref_map[selector_literal_ptr] = wrapped_selref
            # add second mapping in selref list
            # we don't know the implementation address yet but it will be updated when we parse method lists
            self._selref_ptr_to_selector_map[selref_ptr] = ObjcSelector(selector_string, wrapped_selref, None)

    def selector_for_selref(self, selref_addr: VirtualMemoryPointer) -> Optional[ObjcSelector]:
        if selref_addr in self._selref_ptr_to_selector_map:
            return self._selref_ptr_to_selector_map[selref_addr]

        # selref wasn't referenced in classes implemented within the binary
        # make sure it's a valid selref
        selref = [x for x in self._selector_literal_ptr_to_selref_map.values() if x.source_address == selref_addr]
        if not len(selref):
            return None
        _selref = selref[0]

        # therefore, the _selref must refer to a selector which is defined outside this binary
        # this is fine, just construct an ObjcSelector with what we know
        sel = ObjcSelector(_selref.selector_literal, _selref, None)
        return sel

    def selrefs_to_selectors(self) -> Dict[VirtualMemoryPointer, ObjcSelector]:
        return self._selref_ptr_to_selector_map

    def selref_for_selector_name(self, selector_name: str) -> Optional[VirtualMemoryPointer]:
        selref_list = [x for x in self._selref_ptr_to_selector_map
                       if self._selref_ptr_to_selector_map[x].name == selector_name]
        if len(selref_list):
            return selref_list[0]
        return None

    def get_method_imp_addresses(self, selector: str) -> List[VirtualMemoryPointer]:
        """Given a selector, return a list of virtual addresses corresponding to the start of each IMP for that SEL
        """
        imp_addresses = []
        for objc_class in self.classes:
            for objc_sel in objc_class.selectors:
                if objc_sel.name == selector:
                    if objc_sel.implementation:
                        imp_addresses.append(objc_sel.implementation)
        return imp_addresses

    def _parse_objc_classes(self) -> List[ObjcClass]:
        """Read Objective-C class data in __objc_classlist, __objc_data to get classes and selectors in binary
        """
        DebugUtil.log(self, 'Cross-referencing __objc_classlist, __objc_class, and __objc_data entries...')
        parsed_objc_classes = []
        classlist_pointers = self._get_classlist_pointers()
        for ptr in classlist_pointers:
            objc_class = self._get_objc_class_from_classlist_pointer(ptr)
            if objc_class:
                parsed_class = None
                # parse the instance method list
                objc_data_struct = self._get_objc_data_from_objc_class(objc_class)
                if objc_data_struct:
                    # the class's associated struct __objc_data contains the method list
                    parsed_class = self._parse_objc_data_entry(objc_class, objc_data_struct)

                # parse the metaclass if it exists
                # the class stores instance methods and the metaclass's method list contains class methods
                # the metaclass has the same name as the actual class
                metaclass = self._get_objc_class_from_classlist_pointer(objc_class.metaclass)
                if metaclass:
                    objc_data_struct = self._get_objc_data_from_objc_class(metaclass)
                    if objc_data_struct:
                        parsed_metaclass = self._parse_objc_data_entry(objc_class, objc_data_struct)
                        if parsed_class:
                            # add in selectors from the metaclass to the real class
                            parsed_class.selectors += parsed_metaclass.selectors
                        else:
                            # no base class found, set the base class to the metaclass
                            parsed_class = parsed_metaclass

                # sanity check
                # ensure we either found a class or metaclass
                if not parsed_class:
                    raise RuntimeError(f'Failed to parse classref {hex(ptr)}')
                parsed_objc_classes.append(parsed_class)

        return parsed_objc_classes

    def _parse_objc_categories(self) -> List[ObjcCategory]:
        DebugUtil.log(self, 'Cross referencing __objc_catlist, __objc_category, and __objc_data entries...')
        parsed_categories = []
        category_pointers = self._get_catlist_pointers()
        for ptr in category_pointers:
            objc_category_struct = self._get_objc_category_from_catlist_pointer(ptr)
            if objc_category_struct:
                parsed_category = self._parse_objc_category_entry(objc_category_struct)
                parsed_categories.append(parsed_category)
        return parsed_categories

    def _parse_class_and_category_info(self) -> List[ObjcClass]:
        """Parse classes and categories referenced by __objc_classlist and __objc_catlist
        """
        classes: List[ObjcClass] = []
        classes += self._parse_objc_classes()
        classes += self._parse_objc_categories()
        return classes

    def _parse_global_protocol_info(self) -> List[ObjcProtocol]:
        """Parse protocols which code in the app conforms to, referenced by __objc_protolist
        """
        DebugUtil.log(self, 'Cross referencing __objc_protolist, __objc_protocol, and __objc_data entries...')
        protocol_pointers = self._get_protolist_pointers()
        return self._parse_protocol_ptr_list(protocol_pointers)

    def read_selectors_from_methlist_ptr(self, methlist_ptr: VirtualMemoryPointer) -> List[ObjcSelector]:
        """Given the virtual address of a method list, return a List of ObjcSelectors encapsulating each method
        """
        methlist = self.binary.read_struct(methlist_ptr, ObjcMethodListStruct, virtual=True)
        selectors: List[ObjcSelector] = []
        # parse every entry in method list
        # the first entry appears directly after the ObjcMethodListStruct
        method_entry_off = methlist_ptr + methlist.sizeof
        for i in range(methlist.methcount):
            method_ent = self.binary.read_struct(method_entry_off, ObjcMethodStruct, virtual=True)
            # byte-align IMP
            method_ent.implementation &= ~0x3

            symbol_name = self.binary.get_full_string_from_start_address(method_ent.name)
            if not symbol_name:
                raise ValueError(f'Could not find symbol name for {methlist_ptr}')
            # attempt to find corresponding selref
            selref = self._selector_literal_ptr_to_selref_map.get(method_ent.name)

            selector = ObjcSelector(symbol_name, selref, method_ent.implementation)
            selectors.append(selector)

            # save this selector in the selref pointer -> selector map
            if selref:
                # if this selector is already in the map, check if we now know the implementation addr
                # we could have parsed the selector literal/selref pair in _parse_selrefs() but not have known the
                # implementation, but do now. It's also possible the selref is an external method, and thus will not
                # have a local implementation.
                if selref.source_address in self._selref_ptr_to_selector_map:
                    previously_parsed_selector = self._selref_ptr_to_selector_map[selref.source_address]
                    if not previously_parsed_selector.implementation:
                        # delete the old entry, and add back in the next line
                        del self._selref_ptr_to_selector_map[selref.source_address]
                self._selref_ptr_to_selector_map[selref.source_address] = selector

            method_entry_off += method_ent.sizeof
        return selectors

    def _parse_objc_protocol_entry(self, objc_protocol_struct: ObjcProtocolRawStruct) -> ObjcProtocol:
        name = self.binary.get_full_string_from_start_address(objc_protocol_struct.name)
        if not name:
            name = '<unknown>'

        selectors: List[ObjcSelector] = []
        if objc_protocol_struct.required_instance_methods:
            selectors += self.read_selectors_from_methlist_ptr(objc_protocol_struct.required_instance_methods)
        if objc_protocol_struct.required_class_methods:
            selectors += self.read_selectors_from_methlist_ptr(objc_protocol_struct.required_class_methods)
        if objc_protocol_struct.optional_instance_methods:
            selectors += self.read_selectors_from_methlist_ptr(objc_protocol_struct.optional_instance_methods)
        if objc_protocol_struct.optional_class_methods:
            selectors += self.read_selectors_from_methlist_ptr(objc_protocol_struct.optional_class_methods)

        return ObjcProtocol(objc_protocol_struct, name, selectors)

    def _parse_objc_category_entry(self, objc_category_struct: ObjcCategoryRawStruct) -> ObjcCategory:
        name = self.binary.get_full_string_from_start_address(objc_category_struct.name)
        if not name:
            name = '<unknown>'

        selectors: List[ObjcSelector] = []
        protocols: List[ObjcProtocol] = []
        # TODO(PT): if we want to parse the name of the base class, grab the destination pointer from entries in
        # __objc_classrefs; this will be the same as the address in .base_class, and by cross-reffing we can get the
        # name of the class symbol (like _OBJC_CLASS_$_NSURLRequest)
        base_class = '$_Unknown_Class'

        # if the class implements no methods, the pointer to method list will be the null pointer
        # TODO(PT): we could add some flag to keep track of whether a given sel is an instance or class method
        if objc_category_struct.instance_methods:
            selectors += self.read_selectors_from_methlist_ptr(objc_category_struct.instance_methods)
        if objc_category_struct.class_methods:
            selectors += self.read_selectors_from_methlist_ptr(objc_category_struct.class_methods)
        if objc_category_struct.base_protocols:
            # TODO(PT): perhaps these should be combined into one call
            protocol_pointers = self._protolist_ptr_to_protocol_ptr_list(objc_category_struct.base_protocols)
            protocols += self._parse_protocol_ptr_list(protocol_pointers)

        return ObjcCategory(objc_category_struct, base_class, name, selectors, protocols)

    def _parse_objc_data_entry(self,
                               objc_class_struct: ObjcClassRawStruct,
                               objc_data_struct: ObjcDataRawStruct) -> ObjcClass:
        name = self.binary.get_full_string_from_start_address(objc_data_struct.name)
        if not name:
            name = '<unknown>'

        selectors: List[ObjcSelector] = []
        protocols: List[ObjcProtocol] = []
        # if the class implements no methods, base_methods will be the null pointer
        if objc_data_struct.base_methods:
            selectors += self.read_selectors_from_methlist_ptr(objc_data_struct.base_methods)
        # if the class doesn't conform to any protocols, base_protocols will be null
        if objc_data_struct.base_protocols:
            protocol_pointer_list = self._protolist_ptr_to_protocol_ptr_list(objc_data_struct.base_protocols)
            protocols += self._parse_protocol_ptr_list(protocol_pointer_list)

        return ObjcClass(objc_class_struct, name, selectors, protocols)

    def _protolist_ptr_to_protocol_ptr_list(self, protolist_ptr: VirtualMemoryPointer) -> List[VirtualMemoryPointer]:
        """Accepts the virtual address of an ObjcProtocolListStruct, and returns List of protocol pointers it refers to.
        """
        protolist = self.binary.read_struct(protolist_ptr, ObjcProtocolListStruct, virtual=True)
        protocol_pointers: List[int] = []
        # pointers start directly after the 'count' field
        addr = protolist.binary_offset + protolist.sizeof
        for i in range(protolist.count):
            pointer = self.binary.read_word(addr)
            if pointer:
                protocol_pointers.append(pointer)
            # step to next protocol pointer in list
            addr += sizeof(self.binary.platform_word_type)
        return protocol_pointers

    def _parse_protocol_ptr_list(self, protocol_ptrs: List[VirtualMemoryPointer]) -> List[ObjcProtocol]:
        protocols = []
        for protocol_ptr in protocol_ptrs:
            objc_protocol_struct = self._get_objc_protocol_from_pointer(protocol_ptr)
            if objc_protocol_struct:
                parsed_protocol = self._parse_objc_protocol_entry(objc_protocol_struct)
                protocols.append(parsed_protocol)
        return protocols

    def _get_catlist_pointers(self) -> List[VirtualMemoryPointer]:
        """Read pointers in __objc_catlist into list
        """
        _, catlist_pointers = self.binary.read_pointer_section('__objc_catlist')
        return catlist_pointers

    def _get_protolist_pointers(self) -> List[VirtualMemoryPointer]:
        """Read pointers in __objc_protolist into list
        """
        _, protolist_pointers = self.binary.read_pointer_section('__objc_protolist')
        return protolist_pointers

    def _get_classlist_pointers(self) -> List[VirtualMemoryPointer]:
        """Read pointers in __objc_classlist into list
        """
        _, classlist_pointers = self.binary.read_pointer_section('__objc_classlist')
        return classlist_pointers

    def _get_objc_category_from_catlist_pointer(
            self,
            category_struct_pointer: VirtualMemoryPointer) -> ObjcCategoryRawStruct:
        """Read a struct __objc_category from the location indicated by the provided __objc_catlist pointer
        """
        category_entry = self.binary.read_struct(category_struct_pointer, ObjcCategoryRawStruct, virtual=True)
        return category_entry

    def _get_objc_protocol_from_pointer(self, protocol_struct_pointer: VirtualMemoryPointer) -> ObjcProtocolRawStruct:
        """Read a struct __objc_protocol from the location indicated by the provided struct objc_protocol_list pointer
        """
        protocol_entry = self.binary.read_struct(protocol_struct_pointer, ObjcProtocolRawStruct, virtual=True)
        return protocol_entry

    def _get_objc_class_from_classlist_pointer(self, class_struct_pointer: VirtualMemoryPointer) -> ObjcClassRawStruct:
        """Read a struct __objc_class from the location indicated by the __objc_classlist pointer
        """
        class_entry = self.binary.read_struct(class_struct_pointer, ObjcClassRawStruct, virtual=True)

        # sanitize class_entry
        # the least significant 2 bits are used for flags
        # flag 0x1 indicates a Swift class
        # mod data pointer to ignore flags!
        class_entry.data &= ~0x3
        return class_entry

    def _get_objc_data_from_objc_class(self, objc_class: ObjcClassRawStruct) -> Optional[ObjcDataRawStruct]:
        """Read a struct __objc_data from a provided struct __objc_class
        If the struct __objc_class describe invalid or no corresponding data, None will be returned.
        """
        data_entry = self.binary.read_struct(objc_class.data, ObjcDataRawStruct, virtual=True)
        # ensure this is a valid entry
        if data_entry.name < self.binary.get_virtual_base():
            # TODO(PT): sometimes we'll get addresses passed to this method that are actually struct __objc_method
            # entries, rather than struct __objc_data entries. Investigate why this is.
            # This was observed on a 32bit binary, Esquire2
            DebugUtil.log(self, f'caught ObjcDataRaw struct with invalid fields at {hex(int(objc_class.data))}.'
                                f' data->name = {hex(data_entry.name)}')
            return None
        return data_entry<|MERGE_RESOLUTION|>--- conflicted
+++ resolved
@@ -1,16 +1,11 @@
 from ctypes import sizeof
 from typing import List, Optional, Dict
 
+from strongarm.macho.macho_definitions import VirtualMemoryPointer
 from strongarm.macho.arch_independent_structs import (
-<<<<<<< HEAD
     ObjcClassRawStruct,
     ObjcDataRawStruct,
     ObjcMethodStruct,
-=======
-    ObjcMethodStruct,
-    ObjcDataRawStruct,
-    ObjcClassRawStruct,
->>>>>>> 39eb5aa7
     ObjcMethodListStruct,
     ObjcCategoryRawStruct,
     ObjcProtocolRawStruct,
@@ -19,7 +14,6 @@
 )
 from strongarm.debug_util import DebugUtil
 from strongarm.macho.macho_binary import MachoBinary
-from strongarm.macho.macho_definitions import VirtualMemoryPointer
 
 
 class ObjcClass:
@@ -58,11 +52,7 @@
 class ObjcSelector:
     __slots__ = ['name', 'selref', 'implementation', 'is_external_definition']
 
-<<<<<<< HEAD
-    def __init__(self, name: str, selref: Optional['ObjcSelref'], implementation: Optional[int]) -> None:
-=======
-    def __init__(self, name: str, selref: 'ObjcSelref', implementation: Optional[VirtualMemoryPointer]) -> None:
->>>>>>> 39eb5aa7
+    def __init__(self, name: str, selref: Optional['ObjcSelref'], implementation: Optional[VirtualMemoryPointer]) -> None:
         self.name = name
         self.selref = selref
         self.implementation = implementation
@@ -371,13 +361,13 @@
         """Accepts the virtual address of an ObjcProtocolListStruct, and returns List of protocol pointers it refers to.
         """
         protolist = self.binary.read_struct(protolist_ptr, ObjcProtocolListStruct, virtual=True)
-        protocol_pointers: List[int] = []
+        protocol_pointers: List[VirtualMemoryPointer] = []
         # pointers start directly after the 'count' field
         addr = protolist.binary_offset + protolist.sizeof
         for i in range(protolist.count):
             pointer = self.binary.read_word(addr)
             if pointer:
-                protocol_pointers.append(pointer)
+                protocol_pointers.append(VirtualMemoryPointer(pointer))
             # step to next protocol pointer in list
             addr += sizeof(self.binary.platform_word_type)
         return protocol_pointers
