--- conflicted
+++ resolved
@@ -2,7 +2,6 @@
 
 ## Unreleased
 
-<<<<<<< HEAD
 ### SCAN-3007: Add a cache to speed up `ObjcRuntimeDataParser.selector_for_selref()`
 
 This method is queried for every selector in the binary while building the XRef database, so it needs to be constant-time.
@@ -11,13 +10,10 @@
 to avoid this. 
 
 ## 2021-11-05: 13.0.1
-=======
+
 ### SCAN-2972: Switch from Pipenv to pip-tools
 
 (Maintenance): Bump black dependency from 19.10b0 to 20.8b1.
-
-### 2021-11-05: 13.0.1
->>>>>>> 27d7bc03
 
 ### SCAN-2970: Handle magic values in dyld chained fixup pointer page starts
 
