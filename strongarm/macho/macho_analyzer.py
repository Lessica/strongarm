--- conflicted
+++ resolved
@@ -6,31 +6,20 @@
 from ctypes import sizeof
 
 from strongarm import DebugUtil
+from strongarm.macho.macho_definitions import VirtualMemoryPointer
+from strongarm.macho.arch_independent_structs import CFStringStruct, CFString32, CFString64
 from strongarm.macho.macho_binary import MachoBinary
 from strongarm.macho.macho_imp_stubs import MachoImpStubsParser
-from strongarm.macho.macho_definitions import VirtualMemoryPointer
 from strongarm.macho.dyld_info_parser import DyldInfoParser, DyldBoundSymbol
 from strongarm.macho.macho_string_table_helper import MachoStringTableHelper
-<<<<<<< HEAD
+
 from strongarm.macho.objc_runtime_data_parser import (
-    ObjcRuntimeDataParser,
-    ObjcSelector,
     ObjcClass,
     ObjcCategory,
-    ObjcProtocol
-)
-=======
-from strongarm.macho.arch_independent_structs import CFStringStruct, CFString32, CFString64
-
-from strongarm.macho.objc_runtime_data_parser import (
-    ObjcClass,
     ObjcProtocol,
     ObjcSelector,
-    ObjcCategory,
     ObjcRuntimeDataParser,
 )
-
->>>>>>> 39eb5aa7
 
 if TYPE_CHECKING:
     from strongarm.objc import (
@@ -53,11 +42,7 @@
         self._dyld_info_parser: Optional[DyldInfoParser] = None
         # Each __stubs function calls a single dyld stub address, which has a corresponding DyldBoundSymbol.
         # Map of each __stub function to the associated name of the DyldBoundSymbol
-<<<<<<< HEAD
-        self._imported_symbol_addresses_to_names: Dict[int, str] = {}
-=======
-        self._imported_symbol_addresses_to_names: Dict[VirtualMemoryPointer, str] = None
->>>>>>> 39eb5aa7
+        self._imported_symbol_addresses_to_names: Dict[VirtualMemoryPointer, str] = {}
 
         self.crossref_helper = MachoStringTableHelper(binary)
         self.imported_symbols = self.crossref_helper.imported_symbols
@@ -311,7 +296,7 @@
         if not len(class_locations):
             # unknown class name
             return None
-        class_location = class_locations[0]
+        class_location = VirtualMemoryPointer(class_locations[0])
 
         if class_location not in classref_destinations:
             # unknown class name
